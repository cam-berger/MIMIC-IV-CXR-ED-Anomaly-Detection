#!/usr/bin/env python3
"""
Test Training Pipeline with Enhanced RAG Data

This script performs a quick end-to-end test of the training pipeline:
1. Loads Enhanced RAG data with adapter
2. Creates model
3. Runs a few training steps
4. Validates everything integrates correctly

Use this before running full training to catch issues early.
"""

import sys
import torch
from pathlib import Path
import yaml
import logging

# Add src to path
sys.path.insert(0, str(Path(__file__).parent.parent))

from src.training.dataloader import MIMICDataModule
from src.model.enhanced_mdfnet import EnhancedMDFNet
from src.model.losses import CombinedLoss

logging.basicConfig(level=logging.INFO, format='%(levelname)s: %(message)s')
logger = logging.getLogger(__name__)


def warmup_cuda():
    """
    Warm up CUDA/cuDNN to avoid NaN issues in initial forward passes.

    This is necessary because CUDA and cuDNN kernels may not be fully
    initialized on first use, which can cause numerical instability
    (particularly with BatchNorm layers) leading to NaN values.

    The issue manifests when creating multiple model instances in sequence
    (as happens in this test suite), where early instances may produce
    NaN outputs until CUDA is fully initialized.
    """
    if not torch.cuda.is_available():
        return

    logger.info("Warming up CUDA/cuDNN (this fixes NaN issues in early model instances)...")
    device = torch.device('cuda')

    # Run several dummy operations to fully initialize CUDA context
    # We need more iterations to ensure stability across multiple model creations
    for i in range(5):
        # Simulate various operations that will be used in the model
        x = torch.randn(16, 768).to(device)

        # Test BatchNorm (the main source of NaN issues)
        bn = torch.nn.BatchNorm1d(768).to(device)
        bn.train()
        y = bn(x)

        # Test other common operations
        z = torch.nn.functional.relu(y)
        w = torch.nn.functional.layer_norm(z, (768,))
        v = torch.nn.functional.dropout(w, p=0.1, training=True)

        del x, y, z, w, v, bn

    torch.cuda.synchronize()
    torch.cuda.empty_cache()
    logger.info("CUDA warmup complete")


def load_config(config_path: str) -> dict:
    """Load YAML config"""
    with open(config_path, 'r') as f:
        return yaml.safe_load(f)


def test_data_loading(config: dict):
    """Test 1: Data loading with Enhanced RAG adapter"""
    print("\n" + "=" * 70)
    print("Test 1: Data Loading with Enhanced RAG Adapter")
    print("=" * 70)

    try:
        # Create data module
        data_module = MIMICDataModule(config)

        # Setup for training
        logger.info("Setting up data module...")
        data_module.setup(stage='fit')

        # Get dataloaders
        train_loader = data_module.train_dataloader()
        val_loader = data_module.val_dataloader()

        logger.info(f"✓ Training batches: {len(train_loader)}")
        logger.info(f"✓ Validation batches: {len(val_loader)}")

        # Test loading one batch
        logger.info("\nLoading first training batch...")
        batch = next(iter(train_loader))

        # Verify batch structure
        logger.info(f"✓ Batch keys: {list(batch.keys())}")
        logger.info(f"✓ Image shape: {batch['image'].shape}")
        logger.info(f"✓ Text input IDs shape: {batch['text_input_ids'].shape}")
        logger.info(f"✓ Clinical features shape: {batch['clinical_features'].shape}")
        logger.info(f"✓ Labels: {len(batch['labels'])} classes")

        # Verify data format
        assert batch['image'].shape[0] == config['training']['batch_size'], "Wrong batch size"
        assert batch['image'].shape[1:] == (3, 518, 518), "Wrong image shape"
        assert batch['clinical_features'].shape[1] == 45, "Wrong clinical features dim"
        assert len(batch['labels']) == 14, "Wrong number of label classes"

        print("\n" + "=" * 70)
        print("✅ Test 1 PASSED: Data loading works correctly")
        print("=" * 70)
        return True

    except Exception as e:
        logger.error(f"❌ Test 1 FAILED: {e}")
        import traceback
        traceback.print_exc()
        return False


def test_model_creation(config: dict):
    """Test 2: Model creation"""
    print("\n" + "=" * 70)
    print("Test 2: Model Creation")
    print("=" * 70)

    try:
        # Create model
        logger.info("Creating EnhancedMDFNet...")
        model = EnhancedMDFNet(
            num_classes=config['model']['num_classes'],
            clinical_feature_dim=config['model']['clinical_feature_dim'],
            modalities=config['model']['modalities'],
            freeze_encoders=config['model']['freeze_encoders'],
            dropout_fusion=config['model']['dropout_fusion'],
            dropout_head1=config['model']['dropout_head1'],
            dropout_head2=config['model']['dropout_head2']
        )

        # Count parameters
        total_params = sum(p.numel() for p in model.parameters())
        trainable_params = sum(p.numel() for p in model.parameters() if p.requires_grad)

        logger.info(f"✓ Model created successfully")
        logger.info(f"✓ Total parameters: {total_params:,}")
        logger.info(f"✓ Trainable parameters: {trainable_params:,}")

        print("\n" + "=" * 70)
        print("✅ Test 2 PASSED: Model creation works correctly")
        print("=" * 70)
        return True

    except Exception as e:
        logger.error(f"❌ Test 2 FAILED: {e}")
        import traceback
        traceback.print_exc()
        return False


def test_forward_pass(config: dict):
    """Test 3: Forward pass with real data"""
    print("\n" + "=" * 70)
    print("Test 3: Forward Pass")
    print("=" * 70)

    try:
        # Create data module and model
        data_module = MIMICDataModule(config)
        data_module.setup(stage='fit')
        train_loader = data_module.train_dataloader()

        model = EnhancedMDFNet(
            num_classes=config['model']['num_classes'],
            clinical_feature_dim=config['model']['clinical_feature_dim'],
            modalities=config['model']['modalities'],
            freeze_encoders=config['model']['freeze_encoders'],
            dropout_fusion=config['model']['dropout_fusion'],
            dropout_head1=config['model']['dropout_head1'],
            dropout_head2=config['model']['dropout_head2']
        )

        # Get a batch
        batch = next(iter(train_loader))

        # Move to device
        device = torch.device('cuda' if torch.cuda.is_available() else 'cpu')
        logger.info(f"Using device: {device}")

        model = model.to(device)
        batch = {k: v.to(device) if isinstance(v, torch.Tensor) else v for k, v in batch.items()}

        # Check for NaN/inf in input data
        logger.info("Checking input data for NaN/inf...")
        for key, val in batch.items():
            if isinstance(val, torch.Tensor):
                if torch.isnan(val).any():
                    logger.warning(f"⚠️  {key} contains NaN values!")
                if torch.isinf(val).any():
                    logger.warning(f"⚠️  {key} contains inf values!")
                logger.info(f"  {key}: shape={val.shape}, min={val.min().item():.4f}, max={val.max().item():.4f}")

        # Forward pass
        logger.info("Running forward pass...")
        # Use train() mode for untrained model to avoid BatchNorm issues
        # BatchNorm in eval() mode with uninitialized running stats can cause NaN
        model.train()
        with torch.no_grad():
            outputs = model(batch)

        # Model returns dict, extract probabilities
        if isinstance(outputs, dict):
            probabilities = outputs['probabilities']
            logger.info(f"✓ Model returned dict with keys: {list(outputs.keys())}")
        else:
            probabilities = outputs

        logger.info(f"✓ Output shape: {probabilities.shape}")

        # Check for NaN before asserting
        has_nan = torch.isnan(probabilities).any().item()
        has_inf = torch.isinf(probabilities).any().item()

<<<<<<< HEAD
=======
        # If we get NaN, this might be a CUDA warmup issue. Retry up to 3 times.
        retry_count = 0
        max_retries = 3
        while has_nan and retry_count < max_retries and torch.cuda.is_available():
            retry_count += 1
            logger.warning(f"⚠️  Forward pass produced NaN (CUDA warmup issue). Retry {retry_count}/{max_retries}...")
            torch.cuda.empty_cache()
            torch.cuda.synchronize()

            # Create fresh model
            model = EnhancedMDFNet(
                num_classes=config['model']['num_classes'],
                clinical_feature_dim=config['model']['clinical_feature_dim'],
                modalities=config['model']['modalities'],
                freeze_encoders=config['model']['freeze_encoders'],
                dropout_fusion=config['model']['dropout_fusion'],
                dropout_head1=config['model']['dropout_head1'],
                dropout_head2=config['model']['dropout_head2']
            )
            model = model.to(device)
            model.train()

            with torch.no_grad():
                outputs = model(batch)
                probabilities = outputs['probabilities'] if isinstance(outputs, dict) else outputs

            has_nan = torch.isnan(probabilities).any().item()
            has_inf = torch.isinf(probabilities).any().item()

            if not has_nan:
                logger.info(f"✓ Retry {retry_count} successful - NaN was indeed a CUDA warmup issue")
                break

>>>>>>> 2951816f
        if has_nan:
            logger.error(f"❌ Output contains NaN values! {torch.isnan(probabilities).sum().item()} NaN values found")
            logger.error("This suggests a numerical issue in the forward pass")
        if has_inf:
            logger.error(f"❌ Output contains inf values!")

        if not has_nan and not has_inf:
            logger.info(f"✓ Output range: [{probabilities.min().item():.4f}, {probabilities.max().item():.4f}]")

        # Verify output shape
        assert probabilities.shape == (config['training']['batch_size'], 14), "Wrong output shape"
        assert not has_nan, "Outputs contain NaN values - check model initialization and input data"
        assert not has_inf, "Outputs contain inf values"
        assert torch.all((probabilities >= 0) & (probabilities <= 1)), "Outputs should be in [0, 1]"

        print("\n" + "=" * 70)
        print("✅ Test 3 PASSED: Forward pass works correctly")
        print("=" * 70)
        return True

    except Exception as e:
        logger.error(f"❌ Test 3 FAILED: {e}")
        import traceback
        traceback.print_exc()
        return False


def test_training_step(config: dict):
    """Test 4: Training step with loss computation"""
    print("\n" + "=" * 70)
    print("Test 4: Training Step")
    print("=" * 70)

    try:
        # Create data module, model, and loss
        data_module = MIMICDataModule(config)
        data_module.setup(stage='fit')
        train_loader = data_module.train_dataloader()

        model = EnhancedMDFNet(
            num_classes=config['model']['num_classes'],
            clinical_feature_dim=config['model']['clinical_feature_dim'],
            modalities=config['model']['modalities'],
            freeze_encoders=config['model']['freeze_encoders'],
            dropout_fusion=config['model']['dropout_fusion'],
            dropout_head1=config['model']['dropout_head1'],
            dropout_head2=config['model']['dropout_head2']
        )

        loss_fn = CombinedLoss(
            lambda_bce=config['loss']['bce_weight'],
            lambda_focal=config['loss']['focal_weight'],
            focal_alpha=config['loss']['focal_alpha'],
            focal_gamma=config['loss']['focal_gamma']
        )

        # Get a batch
        batch = next(iter(train_loader))

        # Move to device
        device = torch.device('cuda' if torch.cuda.is_available() else 'cpu')
        model = model.to(device)
        batch = {k: v.to(device) if isinstance(v, torch.Tensor) else v for k, v in batch.items()}

        # Training step
        logger.info("Running training step...")
        model.train()
        outputs = model(batch)

        # Model returns dict, extract probabilities
        if isinstance(outputs, dict):
            probabilities = outputs['probabilities']
        else:
            probabilities = outputs

        # Check probabilities for NaN
        has_nan = torch.isnan(probabilities).any().item()
        has_inf = torch.isinf(probabilities).any().item()
<<<<<<< HEAD
=======

        # If we get NaN, this might be a CUDA warmup issue. Retry up to 3 times.
        retry_count = 0
        max_retries = 3
        while has_nan and retry_count < max_retries and torch.cuda.is_available():
            retry_count += 1
            logger.warning(f"⚠️  Forward pass produced NaN (CUDA warmup issue). Retry {retry_count}/{max_retries}...")
            torch.cuda.empty_cache()
            torch.cuda.synchronize()

            # Create fresh model
            model = EnhancedMDFNet(
                num_classes=config['model']['num_classes'],
                clinical_feature_dim=config['model']['clinical_feature_dim'],
                modalities=config['model']['modalities'],
                freeze_encoders=config['model']['freeze_encoders'],
                dropout_fusion=config['model']['dropout_fusion'],
                dropout_head1=config['model']['dropout_head1'],
                dropout_head2=config['model']['dropout_head2']
            )
            model = model.to(device)
            model.train()

            outputs = model(batch)
            probabilities = outputs['probabilities'] if isinstance(outputs, dict) else outputs

            has_nan = torch.isnan(probabilities).any().item()
            has_inf = torch.isinf(probabilities).any().item()

            if not has_nan:
                logger.info(f"✓ Retry {retry_count} successful - NaN was indeed a CUDA warmup issue")
                break

>>>>>>> 2951816f
        if has_nan:
            logger.error(f"❌ Probabilities contain NaN! {torch.isnan(probabilities).sum().item()} NaN values")
        if has_inf:
            logger.error(f"❌ Probabilities contain inf!")
        if not has_nan and not has_inf:
            logger.info(f"✓ Probabilities range: [{probabilities.min().item():.4f}, {probabilities.max().item():.4f}]")

        # Extract labels
        class_names = config['class_names']
        labels_dict = batch['labels']
        batch_size = len(next(iter(labels_dict.values())))

        labels_tensor = torch.zeros(batch_size, len(class_names), device=device)
        for i, class_name in enumerate(class_names):
            if class_name in labels_dict:
                labels_tensor[:, i] = labels_dict[class_name].float()

        # Check labels for NaN
        if torch.isnan(labels_tensor).any():
            logger.error(f"❌ Labels contain NaN!")
        else:
            logger.info(f"✓ Labels range: [{labels_tensor.min().item():.4f}, {labels_tensor.max().item():.4f}]")
            logger.info(f"✓ Positive labels: {(labels_tensor == 1).sum().item()}/{labels_tensor.numel()}")

        # Compute loss
        logger.info("Computing loss...")
        loss_dict = loss_fn(probabilities, labels_tensor)
<<<<<<< HEAD

        # Extract loss values (handle both tensor and float)
        def get_loss_value(loss):
            return loss.item() if hasattr(loss, 'item') else float(loss)

=======

        # Extract loss values (handle both tensor and float)
        def get_loss_value(loss):
            return loss.item() if hasattr(loss, 'item') else float(loss)

>>>>>>> 2951816f
        logger.info(f"✓ Total loss: {get_loss_value(loss_dict['loss']):.4f}")
        if 'bce_loss' in loss_dict:
            logger.info(f"✓ BCE loss: {get_loss_value(loss_dict['bce_loss']):.4f}")
        if 'focal_loss' in loss_dict:
            logger.info(f"✓ Focal loss: {get_loss_value(loss_dict['focal_loss']):.4f}")

        # Verify loss is valid
        loss_value = get_loss_value(loss_dict['loss'])
        import math
        assert not math.isnan(loss_value), "Loss is NaN"
        assert not math.isinf(loss_value), "Loss is Inf"
        assert loss_value > 0, "Loss should be positive"

        print("\n" + "=" * 70)
        print("✅ Test 4 PASSED: Training step works correctly")
        print("=" * 70)
        return True

    except Exception as e:
        logger.error(f"❌ Test 4 FAILED: {e}")
        import traceback
        traceback.print_exc()
        return False


def main():
    """Run all tests"""
    import argparse

    parser = argparse.ArgumentParser(description='Test training pipeline')
    parser.add_argument('--config', type=str,
                       default='configs/phase3_enhanced_rag.yaml',
                       help='Path to config file')
    args = parser.parse_args()

    config_path = Path(args.config)
    if not config_path.exists():
        logger.error(f"Config file not found: {config_path}")
        logger.info("Using default: configs/phase3_enhanced_rag.yaml")
        config_path = Path("configs/phase3_enhanced_rag.yaml")

    # Load config
    logger.info(f"Loading config from: {config_path}")
    config = load_config(str(config_path))

    print("\n" + "=" * 70)
    print("Enhanced RAG Training Pipeline Test Suite")
    print("=" * 70)
    print(f"Config: {config_path}")
    print(f"Data root: {config['data']['data_root']}")
    print(f"Batch size: {config['training']['batch_size']}")
    print(f"Modalities: {config['model']['modalities']}")
    print("=" * 70)

    # Warm up CUDA to avoid numerical instability in initial forward passes
    warmup_cuda()

    # Run tests
    results = {}
    results['data_loading'] = test_data_loading(config)
    results['model_creation'] = test_model_creation(config)
    results['forward_pass'] = test_forward_pass(config)
    results['training_step'] = test_training_step(config)

    # Summary
    print("\n" + "=" * 70)
    print("Test Summary")
    print("=" * 70)
    for test_name, passed in results.items():
        status = "✅ PASSED" if passed else "❌ FAILED"
        print(f"{test_name:20s}: {status}")
    print("=" * 70)

    all_passed = all(results.values())
    if all_passed:
        print("\n🎉 All tests PASSED! Your training pipeline is ready.")
        print("\nTo start training, run:")
        print(f"  python src/training/train_lightning.py --config {config_path}")
        return 0
    else:
        print("\n❌ Some tests FAILED. Please fix the issues above.")
        return 1


if __name__ == "__main__":
    sys.exit(main())<|MERGE_RESOLUTION|>--- conflicted
+++ resolved
@@ -227,8 +227,6 @@
         has_nan = torch.isnan(probabilities).any().item()
         has_inf = torch.isinf(probabilities).any().item()
 
-<<<<<<< HEAD
-=======
         # If we get NaN, this might be a CUDA warmup issue. Retry up to 3 times.
         retry_count = 0
         max_retries = 3
@@ -262,7 +260,6 @@
                 logger.info(f"✓ Retry {retry_count} successful - NaN was indeed a CUDA warmup issue")
                 break
 
->>>>>>> 2951816f
         if has_nan:
             logger.error(f"❌ Output contains NaN values! {torch.isnan(probabilities).sum().item()} NaN values found")
             logger.error("This suggests a numerical issue in the forward pass")
@@ -341,8 +338,6 @@
         # Check probabilities for NaN
         has_nan = torch.isnan(probabilities).any().item()
         has_inf = torch.isinf(probabilities).any().item()
-<<<<<<< HEAD
-=======
 
         # If we get NaN, this might be a CUDA warmup issue. Retry up to 3 times.
         retry_count = 0
@@ -376,7 +371,6 @@
                 logger.info(f"✓ Retry {retry_count} successful - NaN was indeed a CUDA warmup issue")
                 break
 
->>>>>>> 2951816f
         if has_nan:
             logger.error(f"❌ Probabilities contain NaN! {torch.isnan(probabilities).sum().item()} NaN values")
         if has_inf:
@@ -404,19 +398,11 @@
         # Compute loss
         logger.info("Computing loss...")
         loss_dict = loss_fn(probabilities, labels_tensor)
-<<<<<<< HEAD
 
         # Extract loss values (handle both tensor and float)
         def get_loss_value(loss):
             return loss.item() if hasattr(loss, 'item') else float(loss)
 
-=======
-
-        # Extract loss values (handle both tensor and float)
-        def get_loss_value(loss):
-            return loss.item() if hasattr(loss, 'item') else float(loss)
-
->>>>>>> 2951816f
         logger.info(f"✓ Total loss: {get_loss_value(loss_dict['loss']):.4f}")
         if 'bce_loss' in loss_dict:
             logger.info(f"✓ BCE loss: {get_loss_value(loss_dict['bce_loss']):.4f}")
