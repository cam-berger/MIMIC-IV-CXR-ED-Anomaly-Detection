--- conflicted
+++ resolved
@@ -364,17 +364,11 @@
             subject_id = cxr_row['subject_id']
 
             # Combine StudyDate and StudyTime into a single datetime
-<<<<<<< HEAD
-            # StudyDate format: YYYYMMDD, StudyTime format: HHMMSS
-            study_date_str = str(cxr_row['StudyDate'])
-            study_time_str = str(cxr_row.get('StudyTime', '000000')).zfill(6)  # Pad with zeros if needed
-=======
             # StudyDate format: YYYYMMDD, StudyTime format: HHMMSS or HHMMSS.fff (with fractional seconds)
             study_date_str = str(cxr_row['StudyDate'])
             study_time_raw = str(cxr_row.get('StudyTime', '000000'))
             # Remove fractional seconds if present (e.g., "083045.531" -> "083045")
             study_time_str = study_time_raw.split('.')[0].zfill(6)
->>>>>>> c819247b
             study_datetime_str = f"{study_date_str} {study_time_str}"
             study_time = pd.to_datetime(study_datetime_str, format='%Y%m%d %H%M%S')
 
